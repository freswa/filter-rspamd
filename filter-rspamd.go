//
// Copyright (c) 2019 Gilles Chehade <gilles@poolp.org>
//
// Permission to use, copy, modify, and distribute this software for any
// purpose with or without fee is hereby granted, provided that the above
// copyright notice and this permission notice appear in all copies.
//
// THE SOFTWARE IS PROVIDED "AS IS" AND THE AUTHOR DISCLAIMS ALL WARRANTIES
// WITH REGARD TO THIS SOFTWARE INCLUDING ALL IMPLIED WARRANTIES OF
// MERCHANTABILITY AND FITNESS. IN NO EVENT SHALL THE AUTHOR BE LIABLE FOR
// ANY SPECIAL, DIRECT, INDIRECT, OR CONSEQUENTIAL DAMAGES OR ANY DAMAGES
// WHATSOEVER RESULTING FROM LOSS OF USE, DATA OR PROFITS, WHETHER IN AN
// ACTION OF CONTRACT, NEGLIGENCE OR OTHER TORTIOUS ACTION, ARISING OUT OF
// OR IN CONNECTION WITH THE USE OR PERFORMANCE OF THIS SOFTWARE.
//

package main

import (
	"bufio"
	"flag"
	"fmt"
	"os"
	"strings"

	"log"
	"net/http"
	"encoding/json"
)

var rspamdURL *string

type session struct {
	id string

	rdns string
	src string
	heloName string
	userName string
	mtaName string

	msgid string
	mailFrom string
	rcptTo []string
	message []string

	action string
	response string
}

type rspamd struct {
	Score         float32
	RequiredScore float32 `json:"required_score"`
	Subject       string
	Action        string
	Messages      struct {
		SMTP string `json:"smtp_message"`
	} `json:"messages"`
	DKIMSig       string `json:"dkim-signature"`
<<<<<<< HEAD
	Headers       struct {
		Add map[string]interface{} `json:"add_headers"`
	} `json:"milter"`
=======
	Symbols	      map[string]interface{} `json:"symbols"`
>>>>>>> 18405a6a
}

var sessions = make(map[string]*session)

var reporters = map[string]func(*session, []string) {
	"link-connect": linkConnect,
	"link-disconnect": linkDisconnect,
	"link-greeting": linkGreeting,
	"link-identify": linkIdentify,
	"link-auth": linkAuth,
	"tx-reset": txReset,
	"tx-begin": txBegin,
	"tx-mail": txMail,
	"tx-rcpt": txRcpt,
}

var filters = map[string]func(*session, []string) {
	"data-line": dataLine,
	"commit": dataCommit,
}

func linkConnect(s *session, params []string) {
	if len(params) != 4 {
		log.Fatal("invalid input, shouldn't happen")
	}

	s.rdns = params[0]
	s.src = params[2]
}

func linkDisconnect(s *session, params []string) {
	if len(params) != 0 {
		log.Fatal("invalid input, shouldn't happen")
	}
	delete(sessions, s.id)
}

func linkGreeting(s *session, params []string) {
	if len(params) != 1 {
		log.Fatal("invalid input, shouldn't happen")
	}

	s.mtaName = params[0]
}

func linkIdentify(s *session, params []string) {
	if len(params) != 2 {
		log.Fatal("invalid input, shouldn't happen")
	}

	s.heloName = params[1]
}

func linkAuth(s *session, params []string) {
	if len(params) != 2 {
		log.Fatal("invalid input, shouldn't happen")
	}
	if params[1] != "pass" {
		return
	}

	s.userName = params[0]
}

func txReset(s *session, params []string) {
	if len(params) != 1 {
		log.Fatal("invalid input, shouldn't happen")
	}

	s.msgid = ""
	s.mailFrom = ""
	s.rcptTo = nil
	s.message = nil
	s.action = ""
	s.response = ""
}

func txBegin(s *session, params []string) {
	if len(params) != 1 {
		log.Fatal("invalid input, shouldn't happen")
	}

	s.msgid = params[0]
}

func txMail(s *session, params []string) {
	if len(params) != 3 {
		log.Fatal("invalid input, shouldn't happen")
	}

	if params[2] != "ok" {
		return
	}

	s.mailFrom = params[1]
}

func txRcpt(s *session, params []string) {
	if len(params) != 3 {
		log.Fatal("invalid input, shouldn't happen")
	}

	if params[2] != "ok" {
		return
	}

	s.rcptTo = append(s.rcptTo, params[1])
}

func dataLine(s *session, params []string) {
	if len(params) < 2 {
		log.Fatal("invalid input, shouldn't happen")
	}
	token := params[0]
	line := strings.Join(params[1:], "|")

	if line == "." {
		go rspamdQuery(s, token)
		return
	}
	s.message = append(s.message, line)
}

func dataCommit(s *session, params []string) {
	if len(params) != 2 {
		log.Fatal("invalid input, shouldn't happen")
	}

	token := params[0]

	switch s.action {
	case "reject":
		if( s.response == "") {
			s.response = "message rejected"
		}
		fmt.Printf("filter-result|%s|%s|reject|550 %s\n", token, s.id, s.response)
	case "greylist":
		if( s.response == "") {
			s.response = "try again later"
		}
		fmt.Printf("filter-result|%s|%s|reject|421 %s\n", token, s.id, s.response)
	case "soft reject":
		if( s.response == "") {
			s.response = "try again later"
		}
		fmt.Printf("filter-result|%s|%s|reject|451 %s\n", token, s.id, s.response)
	default:
		fmt.Printf("filter-result|%s|%s|proceed\n", token, s.id)
	}
}

func filterInit() {
	for k := range reporters {
		fmt.Printf("register|report|smtp-in|%s\n", k)
	}
	for k := range filters {
		fmt.Printf("register|filter|smtp-in|%s\n", k)
	}
	fmt.Println("register|ready")
}

func flushMessage(s *session, token string) {
	for _, line := range s.message {
		fmt.Printf("filter-dataline|%s|%s|%s\n", token, s.id, line)
	}
	fmt.Printf("filter-dataline|%s|%s|.\n", token, s.id)
}

func writeHeader(s *session, token string, h string, t string ) {
	for i, line := range strings.Split( t, "\n") {
		if i == 0 {
			fmt.Printf("filter-dataline|%s|%s|%s: %s\n",
				token, s.id, h, line)
		} else {
			fmt.Printf("filter-dataline|%s|%s|%s\n",
				token, s.id, line)
		}
	}
}

func rspamdQuery(s *session, token string) {
	r := strings.NewReader(strings.Join(s.message, "\n"))
	client := &http.Client{}
	req, err := http.NewRequest("POST", fmt.Sprintf("%s/checkv2", *rspamdURL), r)
	if err != nil {
		flushMessage(s, token)
		return
	}

	req.Header.Add("Pass", "All")
	if !strings.HasPrefix(s.src, "unix:") {
		if s.src[0] == '[' {
			ip := strings.Split(strings.Split(s.src, "]")[0], "[")[1]
			req.Header.Add("Ip", ip)
		} else {
			ip := strings.Split(s.src, ":")[0]
			req.Header.Add("Ip", ip)
		}
	} else {
		req.Header.Add("Ip", "127.0.0.1")
	}

	req.Header.Add("Hostname", s.rdns)
	req.Header.Add("Helo", s.heloName)
	req.Header.Add("MTA-Name", s.mtaName)
	req.Header.Add("Queue-Id", s.msgid)
	req.Header.Add("From", s.mailFrom)

	if s.userName != "" {
		req.Header.Add("User", s.userName)
	}

	for _, rcptTo := range s.rcptTo {
		req.Header.Add("Rcpt", rcptTo)
	}

	resp, err := client.Do(req)
	if err != nil {
		flushMessage(s, token)
		return
	}

	defer resp.Body.Close()

	rr := &rspamd{}
	if err := json.NewDecoder(resp.Body).Decode(rr); err != nil {
		flushMessage(s, token)
		return
	}

	switch rr.Action {
	case "reject":
		fallthrough
	case "greylist":
		fallthrough
	case "soft reject":
		s.action = rr.Action
		s.response = rr.Messages.SMTP
		flushMessage(s, token)
		return
	}

	if rr.DKIMSig != "" {
		writeHeader(s, token, "DKIM-Signature", rr.DKIMSig)
	}

	if rr.Action == "add header" {
		fmt.Printf("filter-dataline|%s|%s|%s: %s\n",
			token, s.id, "X-Spam", "yes")
		fmt.Printf("filter-dataline|%s|%s|%s: %s\n",
			token, s.id, "X-Spam-Score",
			fmt.Sprintf("%v / %v",
				rr.Score, rr.RequiredScore))

		if len(rr.Symbols) != 0 {
			buf := ""
			for k, _ := range rr.Symbols {
				if buf == "" {
					buf = fmt.Sprintf("%s%s", buf, k)
				} else {
					buf = fmt.Sprintf("%s,\n %s", buf, k)
				}
			}
			writeHeader(s, token, "X-Spam-Symbols", buf)
		}
	}

	if len(rr.Headers.Add) > 0 {
		authHeaders := map[string]string{}

		for h, t := range rr.Headers.Add {
			switch v := t.(type) {
				/**
				 * Authentication headers from Rspamd are in the form of:
				 * ARC-Seal : { order : 1, value : text }
				 * ARC-Message-Signature : { order : 1, value : text }
				 * Unfortunately they all have an order of 1, so we
				 * make a map of them and print them in proper order.
				 */
				case map[string]interface{}:
					if h != "" {
						v, ok := v["value"].(string)
						if ok {
							authHeaders[h] = v
						}
					}
				/**
				 * Regular X-Spam headers from Rspamd are plain strings.
				 * Insert these at the top.
				 */
				case string:
				    writeHeader(s, token, h, v)
			    default:
			}
		}

		/**
		 * Prefix auth headers to incoming mail in proper order.
		 */
		if len(authHeaders) > 0 {
			hdrs := []string{
				"ARC-Seal",
				"ARC-Message-Signature",
				"ARC-Authentication-Results",
				"Authentication-Results"}

			for _, h := range hdrs {
				if( authHeaders[h] != "") {
					writeHeader(s, token, h, authHeaders[h])
				}
			}
		}
	}

	inhdr := true
	for _, line := range s.message {
		if line == "" {
			inhdr = false
		}
		if rr.Action == "rewrite subject" && inhdr && strings.HasPrefix(line, "Subject: ") {
			fmt.Printf("filter-dataline|%s|%s|Subject: %s\n", token, s.id, rr.Subject)
		} else {
			fmt.Printf("filter-dataline|%s|%s|%s\n", token, s.id, line)
		}
	}
	fmt.Printf("filter-dataline|%s|%s|.\n", token, s.id)
}

func trigger(actions map[string]func(*session, []string), atoms []string) {
	if atoms[4] == "link-connect" {
		// special case to simplify subsequent code
		s := session{}
		s.id = atoms[5]
		sessions[s.id] = &s
	}

	s := sessions[atoms[5]]	
	if v, ok := actions[atoms[4]]; ok {
		v(s, atoms[6:])
	} else {
		os.Exit(1)
	}
}

func skipConfig(scanner *bufio.Scanner) {
	for {
		if !scanner.Scan() {
			os.Exit(0)
		}
		line := scanner.Text()
		if line == "config|ready" {
			return
		}
	}
}

func main() {
	rspamdURL = flag.String("url", "http://localhost:11333", "rspamd base url")
	flag.Parse()

	scanner := bufio.NewScanner(os.Stdin)

	skipConfig(scanner)

	filterInit()

	for {
		if !scanner.Scan() {
			os.Exit(0)
		}

		atoms := strings.Split(scanner.Text(), "|")
		if len(atoms) < 6 {
			os.Exit(1)
		}

		switch atoms[0] {
		case "report":
			trigger(reporters, atoms)
		case "filter":
			trigger(filters, atoms)
		default:
			os.Exit(1)
		}
	}
}<|MERGE_RESOLUTION|>--- conflicted
+++ resolved
@@ -57,13 +57,10 @@
 		SMTP string `json:"smtp_message"`
 	} `json:"messages"`
 	DKIMSig       string `json:"dkim-signature"`
-<<<<<<< HEAD
 	Headers       struct {
 		Add map[string]interface{} `json:"add_headers"`
 	} `json:"milter"`
-=======
 	Symbols	      map[string]interface{} `json:"symbols"`
->>>>>>> 18405a6a
 }
 
 var sessions = make(map[string]*session)
